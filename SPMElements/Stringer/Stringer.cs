﻿using System;
using System.Collections.Generic;
using Autodesk.AutoCAD.DatabaseServices;
using Autodesk.AutoCAD.Geometry;
using Extensions.Number;
using MathNet.Numerics.LinearAlgebra;
using MathNet.Numerics.LinearAlgebra.Double;
<<<<<<< HEAD
using Material.Concrete;
using Material.Concrete.Uniaxial;
using Material.Reinforcement;
using Material.Reinforcement.Uniaxial;
=======
using Material.Reinforcement.Uniaxial;
using Material.Concrete.Uniaxial;
>>>>>>> 7fa6f1ed
using SPM.Elements.StringerProperties;
using UnitsNet;
using UnitsNet.Units;
using ConstitutiveModel = Material.Concrete.ConstitutiveModel;
using Parameters = Material.Concrete.Parameters;

namespace SPM.Elements
{
	/// <summary>
    /// Stringer base class with linear properties.
    /// </summary>
	public class Stringer : SPMElement, IEquatable<Stringer>
    {
	    // Auxiliary fields
		private Matrix<double> _transMatrix, _localStiffness;

<<<<<<< HEAD
=======
		// Auxiliary fields
		private   Matrix<double> _transMatrix, _localStiffness;

>>>>>>> 7fa6f1ed
        /// <summary>
        /// Get the initial <see cref="Node"/> of this.
        /// </summary>
        public Node Grip1 { get; }

		/// <summary>
		/// Get the center <see cref="Node"/> of this.
		/// </summary>
		public Node Grip2 { get; }

		/// <summary>
		/// Get the end <see cref="Node"/> of this.
		/// </summary>
		public Node Grip3 { get; }

        /// <summary>
        /// Get/set the <see cref="Geometry"/> of this.
        /// </summary>
        public StringerGeometry Geometry { get; }

        /// <summary>
        /// Get/set the <see cref="UniaxialConcrete"/> of this.
        /// </summary>
        public UniaxialConcrete Concrete { get; }

        /// <summary>
        /// Get the <see cref="UniaxialReinforcement"/> of this.
        /// </summary>
        public UniaxialReinforcement Reinforcement { get; }

        /// <summary>
        /// Get local stiffness <see cref="Matrix"/>.
        /// </summary>
        public virtual Matrix<double> LocalStiffness => _localStiffness ?? CalculateStiffness();

        /// <summary>
        /// Get/set local force <see cref="Vector"/>.
        /// </summary>
        protected virtual Vector<double> LocalForces { get; set; }

        /// <summary>
        /// Get/set global displacement <see cref="Vector"/>.
        /// </summary>
        public Vector<double> Displacements { get; protected set; }

        /// <summary>
        /// Get the grip numbers of this.
        /// </summary>
        public int[] Grips => new[] { Grip1.Number, Grip2.Number, Grip3.Number };

        /// <summary>
        /// Get the transformation <see cref="Matrix"/>.
        /// </summary>
        public Matrix<double> TransformationMatrix => _transMatrix ?? CalculateTransformationMatrix();

        /// <summary>
        /// Get the DoF index of stringer <see cref="Grips"/>.
        /// </summary>
        public override int[] DoFIndex => Indexes ?? GlobalIndexes(Grips);

		/// <summary>
        /// Get concrete area.
        /// </summary>
        public double ConcreteArea => Geometry.Area - (Reinforcement?.Area ?? 0);

		/// <summary>
        /// Get global stiffness <see cref="Matrix"/>.
        /// </summary>
		public Matrix<double> GlobalStiffness => TransformationMatrix.Transpose() * LocalStiffness * TransformationMatrix;

		/// <summary>
		/// Get local displacement <see cref="Vector"/>.
		/// </summary>
		public Vector<double> LocalDisplacements => TransformationMatrix * Displacements;

		/// <summary>
        /// Get normal forces acting in the stringer, in N.
        /// </summary>
		public (double N1, double N3) NormalForces => (LocalForces[0], -LocalForces[2]);

		/// <summary>
		/// Get the state of forces acting on the stringer.
		/// </summary>
		public ForceState State
		{
			get
			{
				var (N1, N3) = NormalForces;

				if (N1.ApproxZero() && N3.ApproxZero())
					return ForceState.Unloaded;

				if (N1 > 0 && N3 > 0)
					return ForceState.PureTension;

				if (N1 < 0 && N3 < 0)
					return ForceState.PureCompression;

				return ForceState.Combined;
			}
		}

		/// <summary>
        /// Get stringer global force <see cref="Vector"/>.
        /// </summary>
        public Vector<double> Forces => TransformationMatrix.Transpose() * LocalForces;

        /// <summary>
        /// Get absolute maximum stringer force.
        /// </summary>
        public double MaxForce => LocalForces.AbsoluteMaximum();

        /// <summary>
        /// Linear Stringer object.
        /// </summary>
        /// <param name="objectId">The stringer <see cref="ObjectId"/>.</param>
        /// <param name="number">The stringer number.</param>
        /// <param name="grip1">The initial <see cref="Node"/> of the <see cref="Stringer"/>.</param>
        /// <param name="grip2">The center <see cref="Node"/> of the <see cref="Stringer"/>.</param>
        /// <param name="grip3">The final <see cref="Node"/> of the <see cref="Stringer"/>.</param>
        /// <param name="width">The stringer width, in <paramref name="unit"/> considered.</param>
        /// <param name="height">The stringer height, in <paramref name="unit"/> considered.</param>
        /// <param name="concreteParameters">The concrete parameters <see cref="Parameters"/>.</param>
        /// <param name="model">The concrete <see cref="ConstitutiveModel"/>.</param>
        /// <param name="reinforcement">The <see cref="UniaxialReinforcement"/> of this stringer.</param>
        /// <param name="unit">The <see cref="LengthUnit"/> of <paramref name="width"/> and <paramref name="height"/>.
        /// <para>Default: <seealso cref="LengthUnit.Millimeter"/>.</para></param>
        public Stringer(ObjectId objectId, int number, Node grip1, Node grip2, Node grip3, double width, double height, Parameters concreteParameters, ConstitutiveModel model, UniaxialReinforcement reinforcement = null, LengthUnit unit = LengthUnit.Millimeter)
			: this (objectId, number, grip1, grip2, grip3, Length.From(width, unit), Length.From(height, unit), concreteParameters, model, reinforcement)
        {
        }

        /// <summary>
        /// Linear Stringer object.
        /// </summary>
        /// <param name="objectId">The stringer <see cref="ObjectId"/>.</param>
        /// <param name="number">The stringer number.</param>
        /// <param name="grip1">The initial <see cref="Node"/> of the <see cref="Stringer"/>.</param>
        /// <param name="grip2">The center <see cref="Node"/> of the <see cref="Stringer"/>.</param>
        /// <param name="grip3">The final <see cref="Node"/> of the <see cref="Stringer"/>.</param>
        /// <param name="width">The stringer width.</param>
        /// <param name="height">The stringer height.</param>
        /// <param name="concreteParameters">The concrete parameters <see cref="Parameters"/>.</param>
        /// <param name="model">The concrete <see cref="ConstitutiveModel"/>.</param>
        /// <param name="reinforcement">The <see cref="UniaxialReinforcement"/> of this stringer.</param>
        public Stringer(ObjectId objectId, int number, Node grip1, Node grip2, Node grip3, Length width, Length height, Parameters concreteParameters, ConstitutiveModel model, UniaxialReinforcement reinforcement = null) : base(objectId, number)
        {
	        Grip1         = grip1;
	        Grip2         = grip2;
	        Grip3         = grip3;
	        Geometry      = new StringerGeometry(grip1.Position, grip3.Position, width, height);
	        Reinforcement = reinforcement;
	        Concrete      = new UniaxialConcrete(concreteParameters, ConcreteArea, model);
        }

        /// <summary>
        /// Linear Stringer object.
        /// </summary>
        /// <param name="objectId">The stringer <see cref="ObjectId"/>.</param>
        /// <param name="number">The stringer number.</param>
        /// <param name="nodes">The collection containing all <see cref="Node"/>'s of SPM model.</param>
        /// <param name="grip1Position">The position of initial <see cref="Node"/> of the <see cref="Stringer"/>.</param>
        /// <param name="grip3Position">The position of final <see cref="Node"/> of the <see cref="Stringer"/>.</param>
        /// <param name="width">The stringer width, in mm.</param>
        /// <param name="height">The stringer height, in mm.</param>
        /// <param name="concreteParameters">The concrete parameters <see cref="Parameters"/>.</param>
        /// <param name="model">The concrete <see cref="ConstitutiveModel"/>.</param>
        /// <param name="reinforcement">The <see cref="UniaxialReinforcement"/> of this stringer.</param>
        public Stringer(ObjectId objectId, int number, IEnumerable<Node> nodes, Point3d grip1Position, Point3d grip3Position, double width, double height, Parameters concreteParameters, ConstitutiveModel model, UniaxialReinforcement reinforcement = null, LengthUnit unit = LengthUnit.Millimeter)
	        : this(objectId, number, nodes, grip1Position, grip3Position, Length.From(width, unit), Length.From(height, unit), concreteParameters, model, reinforcement)
        {
        }

        /// <summary>
        /// Linear Stringer object.
        /// </summary>
        /// <param name="objectId">The stringer <see cref="ObjectId"/>.</param>
        /// <param name="number">The stringer number.</param>
        /// <param name="nodes">The collection containing all <see cref="Node"/>'s of SPM model.</param>
        /// <param name="grip1Position">The position of initial <see cref="Node"/> of the <see cref="Stringer"/>.</param>
        /// <param name="grip3Position">The position of final <see cref="Node"/> of the <see cref="Stringer"/>.</param>
        /// <param name="width">The stringer width.</param>
        /// <param name="height">The stringer height.</param>
        /// <param name="concreteParameters">The concrete parameters <see cref="Parameters"/>.</param>
        /// <param name="model">The concrete <see cref="ConstitutiveModel"/>.</param>
        /// <param name="reinforcement">The <see cref="UniaxialReinforcement"/> of this stringer.</param>
        public Stringer(ObjectId objectId, int number, IEnumerable<Node> nodes, Point3d grip1Position, Point3d grip3Position, Length width, Length height, Parameters concreteParameters, ConstitutiveModel model, UniaxialReinforcement reinforcement = null) : base(objectId, number)
        {
	        Geometry      = new StringerGeometry(grip1Position, grip3Position, width, height);
	        Grip1         = nodes.GetByPosition(grip1Position);
	        Grip2         = nodes.GetByPosition(Geometry.CenterPoint);
	        Grip3         = nodes.GetByPosition(grip3Position);
	        Reinforcement = reinforcement;
	        Concrete      = new UniaxialConcrete(concreteParameters, ConcreteArea, model);
        }

        /// <summary>
        /// Calculate the transformation matrix.
        /// </summary>
        private Matrix<double> CalculateTransformationMatrix()
        {
	        // Get the direction cosines
	        var (l, m) = Geometry.Angle.DirectionCosines();

	        // Obtain the transformation matrix
	        _transMatrix = Matrix<double>.Build.DenseOfArray(new [,]
	        {
		        {l, m, 0, 0, 0, 0 },
		        {0, 0, l, m, 0, 0 },
		        {0, 0, 0, 0, l, m }
	        });

	        return _transMatrix;
        }

        /// <summary>
        /// Calculate local stiffness <see cref="Matrix"/>.
        /// </summary>
        /// <returns></returns>
        private Matrix<double> CalculateStiffness()
        {
	        // Calculate the constant factor of stiffness
	        double EcA_L = Concrete.Stiffness / Geometry.Length;

	        // Calculate the local stiffness matrix
	        _localStiffness =
		        EcA_L * Matrix<double>.Build.DenseOfArray(new double[,]
		        {
			        {  4, -6,  2 },
			        { -6, 12, -6 },
			        {  2, -6,  4 }
		        });

	        return _localStiffness;
        }

        /// <summary>
        /// Set Stringer displacements from global displacement vector.
        /// </summary>
        public void SetDisplacements(Vector<double> globalDisplacementVector)
        {
	        var u = globalDisplacementVector;
	        int[] ind = DoFIndex;

	        // Get the displacements
	        var us = Vector<double>.Build.Dense(6);
	        for (int i = 0; i < ind.Length; i++)
	        {
		        // Global index
		        int j = ind[i];

		        // Set values
		        us[i] = u[j];
	        }

	        // Set
	        Displacements = us;
        }

        /// <summary>
        /// Calculate local stiffness <see cref="Matrix"/>.
        /// </summary>
        /// <returns></returns>
        private Matrix<double> CalculateStiffness()
        {
	        // Calculate the constant factor of stiffness
	        double EcA_L = Concrete.Stiffness / Geometry.Length;

	        // Calculate the local stiffness matrix
	        _localStiffness =
		        EcA_L * Matrix<double>.Build.DenseOfArray(new double[,]
		        {
			        {  4, -6,  2 },
			        { -6, 12, -6 },
			        {  2, -6,  4 }
		        });

	        return _localStiffness;
        }

        /// <summary>
        /// Calculate Stringer forces
        /// </summary>
        private Vector<double> CalculateForces()
        {
	        // Get the parameters
	        var Kl = LocalStiffness;
	        var ul = LocalDisplacements;

	        // Calculate the vector of normal forces
	        var fl = Kl * ul;

	        // Approximate small values to zero
	        fl.CoerceZero(0.001);

	        return fl;
        }

        /// <summary>
        /// Do analysis of stringer.
        /// </summary>
        /// <param name="globalDisplacements">The global displacement vector.</param>
        /// <param name="numStrainSteps">The number of strain increments (for nonlinear analysis) (default: 5).</param>
        public virtual void Analysis(Vector<double> globalDisplacements = null, int numStrainSteps = 5)
		{
			// Set displacements
			if (globalDisplacements != null)
				SetDisplacements(globalDisplacements);

			LocalForces = CalculateForces();
<<<<<<< HEAD
		}

		/// <summary>
		/// Calculate local forces.
		/// </summary>
		private Vector<double> CalculateForces()
		{
			// Calculate the vector of normal forces
			var fl = LocalStiffness * LocalDisplacements;

			// Approximate small values to zero
			fl.CoerceZero(0.001);

			return fl;
=======
>>>>>>> 7fa6f1ed
		}

        /// <summary>
        /// Read the stringer based on <see cref="AnalysisType"/>.
        /// </summary>
        /// <param name="analysisType">Type of analysis to perform (<see cref="AnalysisType"/>).</param>
        /// <param name="objectId">The stringer <see cref="ObjectId"/>.</param>
        /// <param name="number">The stringer number.</param>
        /// <param name="nodes">The collection containing all <see cref="Node"/>'s of SPM model.</param>
        /// <param name="grip1Position">The position of initial <see cref="Node"/> of the <see cref="Stringer"/>.</param>
        /// <param name="grip3Position">The position of final <see cref="Node"/> of the <see cref="Stringer"/>.</param>
        /// <param name="width">The stringer width.</param>
        /// <param name="height">The stringer height.</param>
        /// <param name="concreteParameters">The concrete parameters <see cref="Parameters"/>.</param>
        /// <param name="model">The concrete <see cref="ConstitutiveModel"/>.</param>
        /// <param name="reinforcement">The <see cref="UniaxialReinforcement"/>.</param>
        /// <param name="geometryUnit">The <see cref="LengthUnit"/> of <paramref name="width"/> and <paramref name="height"/>.<para>Default: <seealso cref="LengthUnit.Millimeter"/>.</para></param>
<<<<<<< HEAD
		public static Stringer Read(AnalysisType analysisType, ObjectId objectId, int number, IEnumerable<Node> nodes, Point3d grip1Position, Point3d grip3Position, double width, double height, Parameters concreteParameters, ConstitutiveModel model, UniaxialReinforcement reinforcement = null, LengthUnit geometryUnit = LengthUnit.Millimeter) =>
	        analysisType is AnalysisType.Linear 
		        ? new Stringer(objectId, number, nodes, grip1Position, grip3Position, width, height, concreteParameters, model, reinforcement, geometryUnit) 
		        : new NonLinearStringer(objectId, number, nodes, grip1Position, grip3Position, width, height, concreteParameters, model, reinforcement, geometryUnit);
=======
		public static Stringer Read(AnalysisType analysisType, ObjectId objectId, int number, IEnumerable<Node> nodes, Point3d grip1Position, Point3d grip3Position, double width, double height, Parameters concreteParameters, ConstitutiveModel model, UniaxialReinforcement reinforcement = null, LengthUnit geometryUnit = LengthUnit.Millimeter) => 
	        analysisType is AnalysisType.Linear 
		        ? new Stringer(objectId, number, nodes, grip1Position, grip3Position, width, height, concreteParameters, model, reinforcement, geometryUnit) 
		        : new NLStringer(objectId, number, nodes, grip1Position, grip3Position, width, height, concreteParameters, model, reinforcement, geometryUnit);
>>>>>>> 7fa6f1ed

        /// <summary>
        /// Read the stringer based on <see cref="AnalysisType"/>.
        /// </summary>
        /// <param name="analysisType">Type of analysis to perform (<see cref="AnalysisType"/>).</param>
        /// <param name="objectId">The stringer <see cref="ObjectId"/>.</param>
        /// <param name="number">The stringer number.</param>
        /// <param name="initialNode">The initial <see cref="Node"/> of the <see cref="Stringer"/>.</param>
        /// <param name="centerNode">The center <see cref="Node"/> of the <see cref="Stringer"/>.</param>
        /// <param name="finalNode">The final <see cref="Node"/> of the <see cref="Stringer"/>.</param>
        /// <param name="width">The stringer width.</param>
        /// <param name="height">The stringer height.</param>
        /// <param name="concreteParameters">The concrete parameters <see cref="Parameters"/>.</param>
        /// <param name="model">The concrete <see cref="ConstitutiveModel"/>.</param>
        /// <param name="reinforcement">The <see cref="UniaxialReinforcement"/>.</param>
        /// <param name="geometryUnit">The <see cref="LengthUnit"/> of <paramref name="width"/> and <paramref name="height"/>.<para>Default: <seealso cref="LengthUnit.Millimeter"/>.</para></param>
<<<<<<< HEAD
		public static Stringer Read(AnalysisType analysisType, ObjectId objectId, int number, Node initialNode, Node centerNode, Node finalNode, double width, double height, Parameters concreteParameters, ConstitutiveModel model, UniaxialReinforcement reinforcement = null, LengthUnit geometryUnit = LengthUnit.Millimeter) =>
	        analysisType is AnalysisType.Linear 
		        ? new Stringer(objectId, number, initialNode, centerNode, finalNode, width, height, concreteParameters, model, reinforcement, geometryUnit)
		        : new NonLinearStringer(objectId, number, initialNode, centerNode, finalNode, width, height, concreteParameters, model, reinforcement, geometryUnit);
=======
		public static Stringer Read(AnalysisType analysisType, ObjectId objectId, int number, Node initialNode, Node centerNode, Node finalNode, double width, double height, Parameters concreteParameters, ConstitutiveModel model, UniaxialReinforcement reinforcement = null, LengthUnit geometryUnit = LengthUnit.Millimeter) => 
	        analysisType is AnalysisType.Linear 
		        ? new Stringer(objectId, number, initialNode, centerNode, finalNode, width, height, concreteParameters, model, reinforcement, geometryUnit) 
		        : new NLStringer(objectId, number, initialNode, centerNode, finalNode, width, height, concreteParameters, model, reinforcement, geometryUnit);
>>>>>>> 7fa6f1ed

        /// <summary>
        /// Returns true if <see cref="Geometry"/> of <paramref name="other"/> is equal to this.
        /// </summary>
        /// <param name="other"></param>
		public bool Equals(Stringer other) => other != null && Geometry == other.Geometry;

		/// <summary>
		/// Returns true if <paramref name="obj"/> is <see cref="Stringer"/> and <see cref="Geometry"/> of <paramref name="obj"/> is equal to this.
		/// </summary>
		/// <param name="other"></param>
		public override bool Equals(object obj) => obj is Stringer other && Equals(other);

		public override int GetHashCode() => Geometry.GetHashCode();

		public override string ToString()
		{
			string msgstr =
				$"Stringer {Number}\n\n" +
				$"Grips: ({Grips[0]} - {Grips[1]} - {Grips[2]})\n" +
				$"{Geometry}";

			if (Reinforcement != null)
			{
				msgstr += $"\n\n{Reinforcement}";
			}

			return msgstr;
		}

		/// <summary>
        /// Returns true if arguments are equal.
        /// <para>See:<seealso cref="Equals(Stringer)"/>.</para>
        /// </summary>
		public static bool operator == (Stringer left, Stringer right) => left != null && left.Equals(right);

		/// <summary>
		/// Returns true if arguments are different.
		/// <para>See:<seealso cref="Equals(Stringer)"/>.</para>
		/// </summary>
		public static bool operator != (Stringer left, Stringer right) => left != null && !left.Equals(right);
    }
}
<|MERGE_RESOLUTION|>--- conflicted
+++ resolved
@@ -5,15 +5,8 @@
 using Extensions.Number;
 using MathNet.Numerics.LinearAlgebra;
 using MathNet.Numerics.LinearAlgebra.Double;
-<<<<<<< HEAD
-using Material.Concrete;
-using Material.Concrete.Uniaxial;
-using Material.Reinforcement;
-using Material.Reinforcement.Uniaxial;
-=======
 using Material.Reinforcement.Uniaxial;
 using Material.Concrete.Uniaxial;
->>>>>>> 7fa6f1ed
 using SPM.Elements.StringerProperties;
 using UnitsNet;
 using UnitsNet.Units;
@@ -27,15 +20,20 @@
     /// </summary>
 	public class Stringer : SPMElement, IEquatable<Stringer>
     {
-	    // Auxiliary fields
-		private Matrix<double> _transMatrix, _localStiffness;
-
-<<<<<<< HEAD
-=======
+		/// <summary>
+        /// Type of forces that stringer can be loaded.
+        /// </summary>
+		public enum ForceState
+		{
+			Unloaded,
+			PureTension,
+			PureCompression,
+			Combined
+		}
+
 		// Auxiliary fields
 		private   Matrix<double> _transMatrix, _localStiffness;
 
->>>>>>> 7fa6f1ed
         /// <summary>
         /// Get the initial <see cref="Node"/> of this.
         /// </summary>
@@ -94,7 +92,7 @@
         /// <summary>
         /// Get the DoF index of stringer <see cref="Grips"/>.
         /// </summary>
-        public override int[] DoFIndex => Indexes ?? GlobalIndexes(Grips);
+        public override int[] DoFIndex => _globalIndexes ?? GlobalIndexes(Grips);
 
 		/// <summary>
         /// Get concrete area.
@@ -125,7 +123,7 @@
 			{
 				var (N1, N3) = NormalForces;
 
-				if (N1.ApproxZero() && N3.ApproxZero())
+				if (N1 == 0 && N3 == 0)
 					return ForceState.Unloaded;
 
 				if (N1 > 0 && N3 > 0)
@@ -149,7 +147,7 @@
         public double MaxForce => LocalForces.AbsoluteMaximum();
 
         /// <summary>
-        /// Linear Stringer object.
+        /// Stringer object.
         /// </summary>
         /// <param name="objectId">The stringer <see cref="ObjectId"/>.</param>
         /// <param name="number">The stringer number.</param>
@@ -169,7 +167,7 @@
         }
 
         /// <summary>
-        /// Linear Stringer object.
+        /// Stringer object.
         /// </summary>
         /// <param name="objectId">The stringer <see cref="ObjectId"/>.</param>
         /// <param name="number">The stringer number.</param>
@@ -192,7 +190,7 @@
         }
 
         /// <summary>
-        /// Linear Stringer object.
+        /// Stringer object.
         /// </summary>
         /// <param name="objectId">The stringer <see cref="ObjectId"/>.</param>
         /// <param name="number">The stringer number.</param>
@@ -210,7 +208,7 @@
         }
 
         /// <summary>
-        /// Linear Stringer object.
+        /// Stringer object.
         /// </summary>
         /// <param name="objectId">The stringer <see cref="ObjectId"/>.</param>
         /// <param name="number">The stringer number.</param>
@@ -249,6 +247,29 @@
 	        });
 
 	        return _transMatrix;
+        }
+
+        /// <summary>
+        /// Set Stringer displacements from global displacement vector.
+        /// </summary>
+        public void SetDisplacements(Vector<double> globalDisplacementVector)
+        {
+	        var u = globalDisplacementVector;
+	        int[] ind = DoFIndex;
+
+	        // Get the displacements
+	        var us = Vector<double>.Build.Dense(6);
+	        for (int i = 0; i < ind.Length; i++)
+	        {
+		        // Global index
+		        int j = ind[i];
+
+		        // Set values
+		        us[i] = u[j];
+	        }
+
+	        // Set
+	        Displacements = us;
         }
 
         /// <summary>
@@ -273,50 +294,6 @@
         }
 
         /// <summary>
-        /// Set Stringer displacements from global displacement vector.
-        /// </summary>
-        public void SetDisplacements(Vector<double> globalDisplacementVector)
-        {
-	        var u = globalDisplacementVector;
-	        int[] ind = DoFIndex;
-
-	        // Get the displacements
-	        var us = Vector<double>.Build.Dense(6);
-	        for (int i = 0; i < ind.Length; i++)
-	        {
-		        // Global index
-		        int j = ind[i];
-
-		        // Set values
-		        us[i] = u[j];
-	        }
-
-	        // Set
-	        Displacements = us;
-        }
-
-        /// <summary>
-        /// Calculate local stiffness <see cref="Matrix"/>.
-        /// </summary>
-        /// <returns></returns>
-        private Matrix<double> CalculateStiffness()
-        {
-	        // Calculate the constant factor of stiffness
-	        double EcA_L = Concrete.Stiffness / Geometry.Length;
-
-	        // Calculate the local stiffness matrix
-	        _localStiffness =
-		        EcA_L * Matrix<double>.Build.DenseOfArray(new double[,]
-		        {
-			        {  4, -6,  2 },
-			        { -6, 12, -6 },
-			        {  2, -6,  4 }
-		        });
-
-	        return _localStiffness;
-        }
-
-        /// <summary>
         /// Calculate Stringer forces
         /// </summary>
         private Vector<double> CalculateForces()
@@ -346,23 +323,6 @@
 				SetDisplacements(globalDisplacements);
 
 			LocalForces = CalculateForces();
-<<<<<<< HEAD
-		}
-
-		/// <summary>
-		/// Calculate local forces.
-		/// </summary>
-		private Vector<double> CalculateForces()
-		{
-			// Calculate the vector of normal forces
-			var fl = LocalStiffness * LocalDisplacements;
-
-			// Approximate small values to zero
-			fl.CoerceZero(0.001);
-
-			return fl;
-=======
->>>>>>> 7fa6f1ed
 		}
 
         /// <summary>
@@ -380,17 +340,10 @@
         /// <param name="model">The concrete <see cref="ConstitutiveModel"/>.</param>
         /// <param name="reinforcement">The <see cref="UniaxialReinforcement"/>.</param>
         /// <param name="geometryUnit">The <see cref="LengthUnit"/> of <paramref name="width"/> and <paramref name="height"/>.<para>Default: <seealso cref="LengthUnit.Millimeter"/>.</para></param>
-<<<<<<< HEAD
-		public static Stringer Read(AnalysisType analysisType, ObjectId objectId, int number, IEnumerable<Node> nodes, Point3d grip1Position, Point3d grip3Position, double width, double height, Parameters concreteParameters, ConstitutiveModel model, UniaxialReinforcement reinforcement = null, LengthUnit geometryUnit = LengthUnit.Millimeter) =>
-	        analysisType is AnalysisType.Linear 
-		        ? new Stringer(objectId, number, nodes, grip1Position, grip3Position, width, height, concreteParameters, model, reinforcement, geometryUnit) 
-		        : new NonLinearStringer(objectId, number, nodes, grip1Position, grip3Position, width, height, concreteParameters, model, reinforcement, geometryUnit);
-=======
 		public static Stringer Read(AnalysisType analysisType, ObjectId objectId, int number, IEnumerable<Node> nodes, Point3d grip1Position, Point3d grip3Position, double width, double height, Parameters concreteParameters, ConstitutiveModel model, UniaxialReinforcement reinforcement = null, LengthUnit geometryUnit = LengthUnit.Millimeter) => 
 	        analysisType is AnalysisType.Linear 
 		        ? new Stringer(objectId, number, nodes, grip1Position, grip3Position, width, height, concreteParameters, model, reinforcement, geometryUnit) 
 		        : new NLStringer(objectId, number, nodes, grip1Position, grip3Position, width, height, concreteParameters, model, reinforcement, geometryUnit);
->>>>>>> 7fa6f1ed
 
         /// <summary>
         /// Read the stringer based on <see cref="AnalysisType"/>.
@@ -407,17 +360,10 @@
         /// <param name="model">The concrete <see cref="ConstitutiveModel"/>.</param>
         /// <param name="reinforcement">The <see cref="UniaxialReinforcement"/>.</param>
         /// <param name="geometryUnit">The <see cref="LengthUnit"/> of <paramref name="width"/> and <paramref name="height"/>.<para>Default: <seealso cref="LengthUnit.Millimeter"/>.</para></param>
-<<<<<<< HEAD
-		public static Stringer Read(AnalysisType analysisType, ObjectId objectId, int number, Node initialNode, Node centerNode, Node finalNode, double width, double height, Parameters concreteParameters, ConstitutiveModel model, UniaxialReinforcement reinforcement = null, LengthUnit geometryUnit = LengthUnit.Millimeter) =>
-	        analysisType is AnalysisType.Linear 
-		        ? new Stringer(objectId, number, initialNode, centerNode, finalNode, width, height, concreteParameters, model, reinforcement, geometryUnit)
-		        : new NonLinearStringer(objectId, number, initialNode, centerNode, finalNode, width, height, concreteParameters, model, reinforcement, geometryUnit);
-=======
 		public static Stringer Read(AnalysisType analysisType, ObjectId objectId, int number, Node initialNode, Node centerNode, Node finalNode, double width, double height, Parameters concreteParameters, ConstitutiveModel model, UniaxialReinforcement reinforcement = null, LengthUnit geometryUnit = LengthUnit.Millimeter) => 
 	        analysisType is AnalysisType.Linear 
 		        ? new Stringer(objectId, number, initialNode, centerNode, finalNode, width, height, concreteParameters, model, reinforcement, geometryUnit) 
 		        : new NLStringer(objectId, number, initialNode, centerNode, finalNode, width, height, concreteParameters, model, reinforcement, geometryUnit);
->>>>>>> 7fa6f1ed
 
         /// <summary>
         /// Returns true if <see cref="Geometry"/> of <paramref name="other"/> is equal to this.
