﻿using System;
using System.Collections.Generic;
using System.Linq;
using Autodesk.AutoCAD.DatabaseServices;
using Autodesk.AutoCAD.Geometry;
using Extensions.Number;
using MathNet.Numerics.LinearAlgebra;
using MathNet.Numerics.LinearAlgebra.Double;
using Material.Concrete;
using Material.Concrete.Biaxial;
<<<<<<< HEAD
using Material.Reinforcement;
=======
>>>>>>> 7fa6f1ed
using Material.Reinforcement.Biaxial;
using MathNet.Numerics;
using OnPlaneComponents;
using SPM.Elements.PanelProperties;
using UnitsNet;
using UnitsNet.Units;

namespace SPM.Elements
{
	/// <summary>
    /// Base panel class with linear properties.
    /// </summary>
	public class Panel : SPMElement, IEquatable<Panel>
	{
		// Auxiliary fields
		private Matrix<double> _transMatrix, _localStiffness;
		private Vector<double> _localForces;
<<<<<<< HEAD
=======
		protected Vector<double> GlobalForces;
>>>>>>> 7fa6f1ed

        /// <summary>
        /// Get <see cref="PanelGeometry"/> of this.
        /// </summary>
        public PanelGeometry Geometry { get; }

		/// <summary>
		/// Get <see cref="BiaxialConcrete"/> of this.
		/// </summary>
		public BiaxialConcrete Concrete { get; }

        /// <summary>
        /// Get <see cref="WebReinforcement"/> of this.
        /// </summary>
        public WebReinforcement Reinforcement { get; }

        /// <summary>
        /// Get the center <see cref="Node"/> of bottom edge.
        /// </summary>
        public Node Grip1 { get; }

        /// <summary>
        /// Get the center <see cref="Node"/> of right edge.
        /// </summary>
        public Node Grip2 { get; }

        /// <summary>
        /// Get the center <see cref="Node"/> of top edge.
        /// </summary>
        public Node Grip3 { get; }

        /// <summary>
        /// Get the center <see cref="Node"/> of left edge.
        /// </summary>
        public Node Grip4 { get; }

        /// <summary>
<<<<<<< HEAD
		/// Get global stiffness <see cref="Matrix"/>.
		/// </summary>
		public virtual Matrix<double> GlobalStiffness => TransformationMatrix.Transpose() * LocalStiffness * TransformationMatrix;
=======
        /// Get transformation <see cref="Matrix"/>.
        /// </summary>
        private Matrix<double> TransformationMatrix => _transMatrix ?? CalculateTransformationMatrix();

        /// <summary>
        /// Get/set local stiffness <see cref="Matrix"/>.
        /// </summary>
        public virtual Matrix<double> LocalStiffness
        {
	        get => _localStiffness ?? CalculateStiffness();
	        set => _localStiffness = value;
        }

        /// <summary>
		/// Get global stiffness <see cref="Matrix"/>.
		/// </summary>
        public virtual Matrix<double> GlobalStiffness => TransformationMatrix.Transpose() * LocalStiffness * TransformationMatrix;
>>>>>>> 7fa6f1ed

        /// <summary>
        /// Get/set global displacement <see cref="Vector"/>.
        /// </summary>
        public Vector<double> Displacements { get; protected set; }

        /// <summary>
        /// Get local force <see cref="Vector"/>.
        /// </summary>
<<<<<<< HEAD
        public virtual Vector<double> Forces => TransformationMatrix.Transpose() * _localForces;
=======
        private Vector<double> LocalForces => _localForces ?? CalculateLocalForces();

        /// <summary>
        /// Get global force <see cref="Vector"/>.
        /// </summary>
        public virtual Vector<double> Forces => GlobalForces ?? CalculateGlobalForces();
>>>>>>> 7fa6f1ed

        /// <summary>
        /// Get average <see cref="StressState"/>.
        /// </summary>
        public virtual StressState AverageStresses
        {
	        get
	        {
		        // Get the dimensions as a vector
		        var lsV = Vector<double>.Build.DenseOfArray(Geometry.EdgeLengths);
<<<<<<< HEAD

		        // Calculate the shear stresses
		        var tau = _localForces / (lsV * Geometry.Width);

		        // Calculate the average stress
		        double tauAvg = (-tau[0] + tau[1] - tau[2] + tau[3]) / 4;

		        return new StressState(0, 0, tauAvg);
	        }
        }

		/// <summary>
		/// Get average concrete <see cref="PrincipalStressState"/>.
		/// </summary>
		public virtual PrincipalStressState ConcretePrincipalStresses
		{
			get
			{
				double sig2;

				// Get shear stress
				var tau = AverageStresses.TauXY;

				// Get steel strengths
				double
					fyx = Reinforcement?.DirectionX?.Steel?.YieldStress ?? 0,
					fyy = Reinforcement?.DirectionY?.Steel?.YieldStress ?? 0;

				if (fyx.Approx(fyy))
					sig2 = -2 * tau.Abs();

				else
				{
					// Get relation of steel strengths
					var rLambda = Math.Sqrt(fyx / fyy);
					sig2 = -tau.Abs() * (rLambda + 1 / rLambda);
				}

				var theta1 = tau >= 0 ? Constants.PiOver4 : -Constants.PiOver4;

				return new PrincipalStressState(0, sig2, theta1);
			}
		}
        
=======

		        // Calculate the shear stresses
		        var tau = LocalForces / (lsV * Geometry.Width);

		        // Calculate the average stress
		        double tauAvg = (-tau[0] + tau[1] - tau[2] + tau[3]) / 4;

		        return new StressState(0, 0, tauAvg);
	        }
        }

        /// <summary>
        /// Get average concrete <see cref="PrincipalStressState"/>.
        /// </summary>
        public virtual PrincipalStressState ConcretePrincipalStresses
        {
	        get
	        {
		        double sig2;

		        // Get shear stress
		        var tau = AverageStresses.TauXY;

		        // Get steel strengths
		        double
			        fyx = Reinforcement?.DirectionX?.Steel?.YieldStress ?? 0,
			        fyy = Reinforcement?.DirectionY?.Steel?.YieldStress ?? 0;

		        if (fyx.Approx(fyy))
			        sig2 = -2 * tau.Abs();

		        else
		        {
			        // Get relation of steel strengths
			        var rLambda = Math.Sqrt(fyx / fyy);
			        sig2 = -tau.Abs() * (rLambda + 1 / rLambda);
		        }

		        var theta1 = tau >= 0 ? Constants.PiOver4 : -Constants.PiOver4;

		        return new PrincipalStressState(0, sig2, theta1);
	        }
        }

>>>>>>> 7fa6f1ed
        /// <summary>
        /// Get average <see cref="PrincipalStressState"/>.
        /// </summary>
        public PrincipalStressState AveragePrincipalStresses => PrincipalStressState.FromStress(AverageStresses);

        /// <summary>
        /// Get the grip numbers of this.
        /// </summary>
        public int[] Grips => new[] { Grip1.Number, Grip2.Number, Grip3.Number, Grip4.Number };

        /// <summary>
        /// Get the DoF index of panel <see cref="Grips"/>.
        /// </summary>
        public override int[] DoFIndex => Indexes ?? GlobalIndexes(Grips);

		/// <summary>
        /// Get absolute maximum panel force.
        /// </summary>
        public double MaxForce => Forces.AbsoluteMaximum();

<<<<<<< HEAD
		/// <summary>
		/// Get transformation <see cref="Matrix"/>.
		/// </summary>
		private Matrix<double> TransformationMatrix => _transMatrix ?? CalculateTransformationMatrix();

		/// <summary>
		/// Get/set local stiffness <see cref="Matrix"/>.
		/// </summary>
		private Matrix<double> LocalStiffness => _localStiffness ?? CalculateStiffness();

=======
>>>>>>> 7fa6f1ed
        /// <summary>
        /// Base panel object.
        /// </summary>
        /// <param name="objectId">The panel <see cref="ObjectId"/>.</param>
        /// <param name="number">The panel number.</param>
        /// <param name="grip1">The center <see cref="Node"/> of bottom edge</param>
        /// <param name="grip2">The center <see cref="Node"/> of right edge</param>
        /// <param name="grip3">The center <see cref="Node"/> of top edge</param>
        /// <param name="grip4">The center <see cref="Node"/> of left edge</param>
        /// <param name="vertices">Panel <see cref="Vertices"/> object.</param>
        /// <param name="width">Panel width.</param>
        /// <param name="concreteParameters">The concrete parameters <see cref="Parameters"/>.</param>
        /// <param name="model">The concrete <see cref="ConstitutiveModel"/>.</param>
        /// <param name="reinforcement">The <see cref="WebReinforcement"/>.</param>
        public Panel(ObjectId objectId, int number, Node grip1, Node grip2, Node grip3, Node grip4, Vertices vertices, Length width, Parameters concreteParameters, ConstitutiveModel model, WebReinforcement reinforcement = null)
			: base(objectId, number)
		{
			Grip1 = grip1;
			Grip2 = grip2;
			Grip3 = grip3;
			Grip4 = grip4;

			Geometry = new PanelGeometry(vertices, width);

			Concrete = new BiaxialConcrete(concreteParameters, model);

			Reinforcement = reinforcement;
		}

        /// <summary>
        /// Base panel object.
        /// </summary>
        /// <param name="objectId">The panel <see cref="ObjectId"/>.</param>
        /// <param name="number">The panel number.</param>
        /// <param name="grip1">The center <see cref="Node"/> of bottom edge</param>
        /// <param name="grip2">The center <see cref="Node"/> of right edge</param>
        /// <param name="grip3">The center <see cref="Node"/> of top edge</param>
        /// <param name="grip4">The center <see cref="Node"/> of left edge</param>
        /// <param name="vertices">Panel <see cref="Vertices"/> object.</param>
        /// <param name="width">Panel width, in <paramref name="unit"/>.</param>
        /// <param name="concreteParameters">The concrete parameters <see cref="Parameters"/>.</param>
        /// <param name="model">The concrete <see cref="ConstitutiveModel"/>.</param>
        /// <param name="reinforcement">The <see cref="WebReinforcement"/>.</param>
        /// <param name="unit">The <see cref="LengthUnit"/> of <paramref name="width"/> and <paramref name="vertices"/>' coordinates.</param>
        public Panel(ObjectId objectId, int number, Node grip1, Node grip2, Node grip3, Node grip4, Vertices vertices, double width, Parameters concreteParameters, ConstitutiveModel model, WebReinforcement reinforcement = null, LengthUnit unit = LengthUnit.Millimeter)
			: this (objectId, number, grip1, grip2, grip3, grip4, vertices, Length.From(width, unit), concreteParameters, model, reinforcement)
        {
        }

        /// <summary>
        /// Base panel object.
        /// </summary>
        /// <param name="objectId">The panel <see cref="ObjectId"/>.</param>
        /// <param name="number">The panel number.</param>
        /// <param name="grip1">The center <see cref="Node"/> of bottom edge</param>
        /// <param name="grip2">The center <see cref="Node"/> of right edge</param>
        /// <param name="grip3">The center <see cref="Node"/> of top edge</param>
        /// <param name="grip4">The center <see cref="Node"/> of left edge</param>
        /// <param name="vertices">The collection of <see cref="Point3d"/> panel vertices.</param>
        /// <param name="width">Panel width.</param>
        /// <param name="concreteParameters">The concrete parameters <see cref="Parameters"/>.</param>
        /// <param name="model">The concrete <see cref="ConstitutiveModel"/>.</param>
        /// <param name="reinforcement">The <see cref="WebReinforcement"/>.</param>
        public Panel(ObjectId objectId, int number, Node grip1, Node grip2, Node grip3, Node grip4, IEnumerable<Point3d> vertices, Length width, Parameters concreteParameters, ConstitutiveModel model, WebReinforcement reinforcement = null)
	        : this(objectId, number, grip1, grip2, grip3, grip4, new Vertices(vertices, width.Unit), width, concreteParameters, model, reinforcement)
        {
        }

        /// <summary>
        /// Base panel object.
        /// </summary>
        /// <param name="objectId">The panel <see cref="ObjectId"/>.</param>
        /// <param name="number">The panel number.</param>
        /// <param name="grip1">The center <see cref="Node"/> of bottom edge</param>
        /// <param name="grip2">The center <see cref="Node"/> of right edge</param>
        /// <param name="grip3">The center <see cref="Node"/> of top edge</param>
        /// <param name="grip4">The center <see cref="Node"/> of left edge</param>
        /// <param name="vertices">The collection of <see cref="Point3d"/> panel vertices.</param>
        /// <param name="width">Panel width, in <paramref name="unit"/>.</param>
        /// <param name="concreteParameters">The concrete parameters <see cref="Parameters"/>.</param>
        /// <param name="model">The concrete <see cref="ConstitutiveModel"/>.</param>
        /// <param name="reinforcement">The <see cref="WebReinforcement"/>.</param>
        /// <param name="unit">The <see cref="LengthUnit"/> of <paramref name="width"/> and <paramref name="vertices"/>' coordinates.</param>
        public Panel(ObjectId objectId, int number, Node grip1, Node grip2, Node grip3, Node grip4, IEnumerable<Point3d> vertices, double width, Parameters concreteParameters, ConstitutiveModel model, WebReinforcement reinforcement = null, LengthUnit unit = LengthUnit.Millimeter) 
	        : this(objectId, number, grip1, grip2, grip3, grip4, new Vertices(vertices, unit), Length.From(width, unit), concreteParameters, model, reinforcement)
        {
        }

        /// <summary>
        /// Base panel object.
        /// </summary>
        /// <param name="objectId">The panel <see cref="ObjectId"/>.</param>
        /// <param name="number">The panel number.</param>
        /// <param name="nodes">The collection containing all <see cref="Node"/>'s of SPM model.</param>
        /// <param name="vertices">Panel <see cref="Vertices"/> object.</param>
        /// <param name="width">Panel width.</param>
        /// <param name="concreteParameters">The concrete parameters <see cref="Parameters"/>.</param>
        /// <param name="model">The concrete <see cref="ConstitutiveModel"/>.</param>
        /// <param name="reinforcement">The <see cref="WebReinforcement"/>.</param>
        public Panel(ObjectId objectId, int number, IEnumerable<Node> nodes, Vertices vertices, Length width, Parameters concreteParameters, ConstitutiveModel model, WebReinforcement reinforcement = null)
	        : base(objectId, number)
        {
	        Geometry = new PanelGeometry(vertices, width);

	        Grip1 = nodes.GetByPosition(Geometry.Edge1.CenterPoint);
	        Grip2 = nodes.GetByPosition(Geometry.Edge2.CenterPoint);
            Grip3 = nodes.GetByPosition(Geometry.Edge3.CenterPoint);
	        Grip4 = nodes.GetByPosition(Geometry.Edge4.CenterPoint);
			
            Concrete = new BiaxialConcrete(concreteParameters, model);

	        Reinforcement = reinforcement;
        }

        /// <summary>
        /// Base panel object.
        /// </summary>
        /// <param name="objectId">The panel <see cref="ObjectId"/>.</param>
        /// <param name="number">The panel number.</param>
        /// <param name="nodes">The collection containing all <see cref="Node"/>'s of SPM model.</param>
        /// <param name="vertices">Panel <see cref="Vertices"/> object.</param>
        /// <param name="width">Panel width, in <paramref name="unit"/>.</param>
        /// <param name="concreteParameters">The concrete parameters <see cref="Parameters"/>.</param>
        /// <param name="model">The concrete <see cref="ConstitutiveModel"/>.</param>
        /// <param name="reinforcement">The <see cref="WebReinforcement"/>.</param>
        public Panel(ObjectId objectId, int number, IEnumerable<Node> nodes, Vertices vertices, double width, Parameters concreteParameters, ConstitutiveModel model, WebReinforcement reinforcement = null, LengthUnit unit = LengthUnit.Millimeter)
	        : this (objectId, number, nodes, vertices, Length.From(width, unit), concreteParameters, model, reinforcement)
        {
        }

        /// <summary>
        /// Base panel object.
        /// </summary>
        /// <param name="objectId">The panel <see cref="ObjectId"/>.</param>
        /// <param name="number">The panel number.</param>
        /// <param name="nodes">The collection containing all <see cref="Node"/>'s of SPM model.</param>
        /// <param name="vertices">The collection of <see cref="Point3d"/> panel vertices.</param>
        /// <param name="width">Panel width.</param>
        /// <param name="concreteParameters">The concrete parameters <see cref="Parameters"/>.</param>
        /// <param name="model">The concrete <see cref="ConstitutiveModel"/>.</param>
        /// <param name="reinforcement">The <see cref="WebReinforcement"/>.</param>
        public Panel(ObjectId objectId, int number, IEnumerable<Node> nodes, IEnumerable<Point3d> vertices, Length width, Parameters concreteParameters, ConstitutiveModel model, WebReinforcement reinforcement = null)
	        : this(objectId, number, nodes, new Vertices(vertices, width.Unit), width, concreteParameters, model, reinforcement) 
        {
        }

        /// <summary>
        /// Base panel object.
        /// </summary>
        /// <param name="objectId">The panel <see cref="ObjectId"/>.</param>
        /// <param name="number">The panel number.</param>
        /// <param name="nodes">The collection containing all <see cref="Node"/>'s of SPM model.</param>
        /// <param name="vertices">The collection of <see cref="Point3d"/> panel vertices.</param>
        /// <param name="width">Panel width, in <paramref name="unit"/>.</param>
        /// <param name="concreteParameters">The concrete parameters <see cref="Parameters"/>.</param>
        /// <param name="model">The concrete <see cref="ConstitutiveModel"/>.</param>
        /// <param name="reinforcement">The <see cref="WebReinforcement"/>.</param>
        public Panel(ObjectId objectId, int number, IEnumerable<Node> nodes, IEnumerable<Point3d> vertices, double width, Parameters concreteParameters, ConstitutiveModel model, WebReinforcement reinforcement = null, LengthUnit unit = LengthUnit.Millimeter)
	        : this (objectId, number, nodes, new Vertices(vertices, unit), Length.From(width, unit), concreteParameters, model, reinforcement)
        {
        }
<<<<<<< HEAD
        
=======

>>>>>>> 7fa6f1ed
        /// <summary>
        /// Set panel displacements from global displacement vector.
        /// </summary>
        protected void SetDisplacements(Vector<double> globalDisplacementVector)
        {
	        var u = globalDisplacementVector;
	        var ind = DoFIndex;

	        // Get the displacements
	        var up = Vector<double>.Build.Dense(8);
	        for (var i = 0; i < ind.Length; i++)
	        {
		        // Indexers
		        var j = ind[i];

		        // Set values
		        up[i] = u[j];
	        }

	        // Set
	        Displacements = up;
        }

        /// <summary>
        /// Set stringer dimensions on edges.
        /// <para>See: <see cref="Edge.SetStringerDimension"/></para>
        /// </summary>
        /// <param name="stringers">The collection containing all of the stringers.</param>
        public void SetEdgeStringersDimensions(IEnumerable<Stringer> stringers)
        {
	        if (stringers is null)
		        return;

	        // Initiate the Stringer dimensions
	        var hs = new double[4];

	        // Analyze panel grips
	        for (int i = 0; i < 4; i++)
		        hs[i] = 0.5 * stringers.First(str => Grips[i] == str.Grips[1]).Geometry.Height;

	        // Set on edges
	        Geometry.Edge1.SetStringerDimension(hs[0]);
	        Geometry.Edge2.SetStringerDimension(hs[1]);
	        Geometry.Edge3.SetStringerDimension(hs[2]);
	        Geometry.Edge4.SetStringerDimension(hs[3]);
        }

        /// <summary>
        /// Calculate transformation matrix
        /// </summary>
        private Matrix<double> CalculateTransformationMatrix()
        {
<<<<<<< HEAD
	        // Set displacements
	        if (globalDisplacements != null)
		        SetDisplacements(globalDisplacements);

	        // Calculate local forces
	        _localForces = CalculateForces();
        }

        /// <summary>
        /// Calculate transformation matrix
        /// </summary>
        private Matrix<double> CalculateTransformationMatrix()
        {
=======
>>>>>>> 7fa6f1ed
            // Get the transformation matrix
            // Direction cosines
            var (m1, n1) = Geometry.Edge1.Angle.DirectionCosines();
            var (m2, n2) = Geometry.Edge2.Angle.DirectionCosines();
            var (m3, n3) = Geometry.Edge3.Angle.DirectionCosines();
            var (m4, n4) = Geometry.Edge4.Angle.DirectionCosines();

            // T matrix
            _transMatrix = Matrix<double>.Build.DenseOfArray(new[,]
            {
                {m1, n1,  0,  0,  0,  0,  0,  0},
                { 0,  0, m2, n2,  0,  0,  0,  0},
                { 0,  0,  0,  0, m3, n3,  0,  0},
                { 0,  0,  0,  0,  0,  0, m4, n4}
            });

            return _transMatrix;
<<<<<<< HEAD
        }

        /// <summary>
        /// Calculate panel stiffness
        /// </summary>
        private Matrix<double> CalculateStiffness()
        {
            // If the panel is rectangular
            _localStiffness = Geometry.Rectangular ? RectangularPanelStiffness() : NonRectangularPanelStiffness();

            return _localStiffness;
        }

        /// <summary>
=======
        }

        /// <summary>
        /// Calculate panel stiffness
        /// </summary>
        private Matrix<double> CalculateStiffness()
        {
            // If the panel is rectangular
            _localStiffness = Geometry.Rectangular ? RectangularPanelStiffness() : NonRectangularPanelStiffness();

            return _localStiffness;
        }

        /// <summary>
>>>>>>> 7fa6f1ed
        /// Calculate panel stiffness if panel is rectangular.
        /// <para>See: <seealso cref="PanelGeometry.Rectangular"/></para>
        /// </summary>
	    private Matrix<double> RectangularPanelStiffness()
        {
            // Get the dimensions
            double
                w = Geometry.Width,
                a = Geometry.Dimensions.a,
                b = Geometry.Dimensions.b;

            // Calculate the parameters of the stiffness matrix
            double
                a_b = a / b,
                b_a = b / a;

            // Calculate Gc
            double Gc = Concrete.Ec / 2.4;

            // Calculate the stiffness matrix
            return
                Gc * w * Matrix<double>.Build.DenseOfArray(new[,]
                {
                    {a_b,  -1, a_b,  -1},
                    { -1, b_a,  -1, b_a},
                    {a_b,  -1, a_b,  -1},
                    { -1, b_a,  -1, b_a}
                });
        }

        /// <summary>
        /// Calculate panel stiffness if panel is not rectangular.
        /// <para>See: <seealso cref="PanelGeometry.Rectangular"/></para>
        /// </summary>
	    private Matrix<double> NonRectangularPanelStiffness()
        {
            // Get the dimensions
            double[]
                x = Geometry.Vertices.XCoordinates,
                y = Geometry.Vertices.YCoordinates;

            var (a, b, c, d) = Geometry.Dimensions;
            double
                w = Geometry.Width,
                l1 = Geometry.Edge1.Length,
                l2 = Geometry.Edge2.Length,
                l3 = Geometry.Edge3.Length,
                l4 = Geometry.Edge4.Length;

            // Calculate Gc
            double Gc = Concrete.Ec / 2.4;

            // Equilibrium parameters
            double
                c1 = x[1] - x[0],
                c2 = x[2] - x[1],
                c3 = x[3] - x[2],
                c4 = x[0] - x[3],
                s1 = y[1] - y[0],
                s2 = y[2] - y[1],
                s3 = y[3] - y[2],
                s4 = y[0] - y[3],
                r1 = x[0] * y[1] - x[1] * y[0],
                r2 = x[1] * y[2] - x[2] * y[1],
                r3 = x[2] * y[3] - x[3] * y[2],
                r4 = x[3] * y[0] - x[0] * y[3];

            // Kinematic parameters
            double
                t1 = -b * c1 - c * s1,
                t2 = a * s2 + d * c2,
                t3 = b * c3 + c * s3,
                t4 = -a * s4 - d * c4;

            // Matrices to calculate the determinants
            var km1 = Matrix<double>.Build.DenseOfArray(new[,]
            {
                {c2, c3, c4},
                {s2, s3, s4},
                {r2, r3, r4},
            });

            var km2 = Matrix<double>.Build.DenseOfArray(new[,]
            {
                {c1, c3, c4},
                {s1, s3, s4},
                {r1, r3, r4},
            });

            var km3 = Matrix<double>.Build.DenseOfArray(new[,]
            {
                {c1, c2, c4},
                {s1, s2, s4},
                {r1, r2, r4},
            });

            var km4 = Matrix<double>.Build.DenseOfArray(new[,]
            {
                {c1, c2, c3},
                {s1, s2, s3},
                {r1, r2, r3},
            });

            // Calculate the determinants
            double
                k1 = km1.Determinant(),
                k2 = km2.Determinant(),
                k3 = km3.Determinant(),
                k4 = km4.Determinant();

            // Calculate kf and ku
            double
                kf = k1 + k2 + k3 + k4,
                ku = -t1 * k1 + t2 * k2 - t3 * k3 + t4 * k4;

            // Calculate D
            double D = 16 * Gc * w / (kf * ku);

            // Get the vector B
            var B = Vector<double>.Build.DenseOfArray(new[]
            {
                -k1 * l1, k2 * l2, -k3 * l3, k4 * l4
            });

            // Get the stiffness matrix
            return
                B.ToColumnMatrix() * D * B.ToRowMatrix();
        }

        /// <summary>
        /// Calculate panel local forces.
        /// </summary>
<<<<<<< HEAD
        private Vector<double> CalculateForces()
=======
        private Vector<double> CalculateLocalForces()
>>>>>>> 7fa6f1ed
        {
            // Get the parameters
            var up = Displacements;
            var T = TransformationMatrix;
            var Kl = LocalStiffness;

            // Get the displacements in the direction of the edges
            var ul = T * up;

            // Calculate the vector of forces
<<<<<<< HEAD
            var fl = Kl * ul;

            // Aproximate small values to zero
            fl.CoerceZero(0.000001);

            return fl;
=======
            _localForces = Kl * ul;

            // Aproximate small values to zero
            _localForces.CoerceZero(1E-6);

            return _localForces;
        }

        /// <summary>
        /// Calculate panel global forces.
        /// </summary>
        private Vector<double> CalculateGlobalForces()
        {
	        GlobalForces = TransformationMatrix.Transpose() * LocalForces;

	        return GlobalForces;
        }

        /// <summary>
        /// Set displacements and calculate forces.
        /// </summary>
        /// <param name="globalDisplacements">The global displacement <see cref="Vector"/>.</param>
        public virtual void Analysis(Vector<double> globalDisplacements = null)
        {
            // Set displacements
            if (globalDisplacements != null)
                SetDisplacements(globalDisplacements);
>>>>>>> 7fa6f1ed
        }

        /// <summary>
        /// Return a panel object based on type of analysis.
        /// <para>See: <seealso cref="AnalysisType"/>.</para>
        /// </summary>
        /// <param name="analysisType">The <see cref="AnalysisType"/>.</param>
        /// <param name="objectId">The panel <see cref="ObjectId"/>.</param>
        /// <param name="number">The panel number.</param>
        /// <param name="grip1">The center <see cref="Node"/> of bottom edge</param>
        /// <param name="grip2">The center <see cref="Node"/> of right edge</param>
        /// <param name="grip3">The center <see cref="Node"/> of top edge</param>
        /// <param name="grip4">The center <see cref="Node"/> of left edge</param>
        /// <param name="vertices">Panel <see cref="Vertices"/> object.</param>
        /// <param name="width">Panel width, in <paramref name="unit"/>.</param>
        /// <param name="concreteParameters">The concrete parameters <see cref="Parameters"/>.</param>
        /// <param name="model">The concrete <see cref="ConstitutiveModel"/>.</param>
        /// <param name="reinforcement">The <see cref="WebReinforcement"/>.</param>
        /// <param name="unit">The <see cref="LengthUnit"/> of <paramref name="width"/> and <paramref name="vertices"/>' coordinates.</param>
        public static Panel Read(AnalysisType analysisType, ObjectId objectId, int number, Node grip1, Node grip2, Node grip3, Node grip4, Vertices vertices, double width, Parameters concreteParameters, ConstitutiveModel model, WebReinforcement reinforcement = null, LengthUnit unit = LengthUnit.Millimeter) => 
	        analysisType is AnalysisType.Linear 
		        ? new Panel(objectId, number, grip1, grip2, grip3, grip4, vertices, width, concreteParameters, model, reinforcement, unit) 
<<<<<<< HEAD
		        : new NonLinearPanel(objectId, number, grip1, grip2, grip3, grip4, vertices, width, concreteParameters, model, reinforcement, unit);
=======
		        : new NLPanel(objectId, number, grip1, grip2, grip3, grip4, vertices, width, concreteParameters, model, reinforcement, unit);
>>>>>>> 7fa6f1ed

        /// <summary>
        /// Return a panel object based on type of analysis.
        /// <para>See: <seealso cref="AnalysisType"/>.</para>
        /// </summary>
        /// <param name="analysisType">The <see cref="AnalysisType"/>.</param>
        /// <param name="objectId">The panel <see cref="ObjectId"/>.</param>
        /// <param name="number">The panel number.</param>
        /// <param name="grip1">The center <see cref="Node"/> of bottom edge</param>
        /// <param name="grip2">The center <see cref="Node"/> of right edge</param>
        /// <param name="grip3">The center <see cref="Node"/> of top edge</param>
        /// <param name="grip4">The center <see cref="Node"/> of left edge</param>
        /// <param name="vertices">The collection of <see cref="Point3d"/> panel vertices.</param>
        /// <param name="width">Panel width, in <paramref name="unit"/>.</param>
        /// <param name="concreteParameters">The concrete parameters <see cref="Parameters"/>.</param>
        /// <param name="model">The concrete <see cref="ConstitutiveModel"/>.</param>
        /// <param name="reinforcement">The <see cref="WebReinforcement"/>.</param>
        /// <param name="unit">The <see cref="LengthUnit"/> of <paramref name="width"/> and <paramref name="vertices"/>' coordinates.</param>
        public static Panel Read(AnalysisType analysisType, ObjectId objectId, int number, Node grip1, Node grip2, Node grip3, Node grip4, IEnumerable<Point3d> vertices, double width, Parameters concreteParameters, ConstitutiveModel model, WebReinforcement reinforcement = null, LengthUnit unit = LengthUnit.Millimeter) => 
	        analysisType is AnalysisType.Linear 
		        ? new Panel(objectId, number, grip1, grip2, grip3, grip4, vertices, width, concreteParameters, model, reinforcement, unit) 
<<<<<<< HEAD
		        : new NonLinearPanel(objectId, number, grip1, grip2, grip3, grip4, vertices, width, concreteParameters, model, reinforcement, unit);
=======
		        : new NLPanel(objectId, number, grip1, grip2, grip3, grip4, vertices, width, concreteParameters, model, reinforcement, unit);
>>>>>>> 7fa6f1ed

        /// <summary>
        /// Return a panel object based on type of analysis.
        /// <para>See: <seealso cref="AnalysisType"/>.</para>
        /// </summary>
        /// <param name="analysisType">The <see cref="AnalysisType"/>.</param>
        /// <param name="objectId">The panel <see cref="ObjectId"/>.</param>
        /// <param name="number">The panel number.</param>
        /// <param name="nodes">The collection containing all <see cref="Node"/>'s of SPM model.</param>
        /// <param name="vertices">The collection of <see cref="Point3d"/> panel vertices.</param>
        /// <param name="width">Panel width.</param>
        /// <param name="concreteParameters">The concrete parameters <see cref="Parameters"/>.</param>
        /// <param name="model">The concrete <see cref="ConstitutiveModel"/>.</param>
        /// <param name="reinforcement">The <see cref="WebReinforcement"/>.</param>
        /// <param name="unit">The <see cref="LengthUnit"/> of <paramref name="width"/> and <paramref name="vertices"/>' coordinates.</param>
        public static Panel Read(AnalysisType analysisType, ObjectId objectId, int number, IEnumerable<Node> nodes, IEnumerable<Point3d> vertices, double width, Parameters concreteParameters, ConstitutiveModel model, WebReinforcement reinforcement = null, LengthUnit unit = LengthUnit.Millimeter) => 
	        analysisType is AnalysisType.Linear 
		        ? new Panel(objectId, number, nodes, vertices, width, concreteParameters, model, reinforcement, unit) 
<<<<<<< HEAD
		        : new NonLinearPanel(objectId, number, nodes, vertices, width, concreteParameters, model, reinforcement, unit);
=======
		        : new NLPanel(objectId, number, nodes, vertices, width, concreteParameters, model, reinforcement, unit);
>>>>>>> 7fa6f1ed

        /// <summary>
        /// Returns true if <paramref name="other"/>'s <see cref="Geometry"/> is equal.
        /// </summary>
        /// <param name="other">The other <see cref="Panel"/> object to compare.</param>
		public bool Equals(Panel other) => other != null && Geometry == other.Geometry;

		/// <summary>
		/// Returns true if <paramref name="obj"/> is <see cref="Panel"/> and <see cref="Geometry"/> is equal.
		/// </summary>
		/// <param name="obj">The other <see cref="object"/> to compare.</param>
		public override bool Equals(object obj) => obj is Panel other && Equals(other);

		public override int GetHashCode() => Geometry.GetHashCode();

		public override string ToString()
		{
			var msgstr =
				$"Panel {Number}\n\n" +
				$"Grips: ({Grips[0]} - {Grips[1]} - {Grips[2]} - {Grips[3]})\n" +
				$"{Geometry}";

			if (!(Reinforcement is null))
				msgstr += $"\n\n{Reinforcement}";

			return msgstr;
		}

		/// <summary>
		/// Returns true if arguments are equal.
		/// <para>See:<seealso cref="Equals(Panel)"/>.</para>
		/// </summary>
		public static bool operator == (Panel left, Panel right) => left != null && left.Equals(right);

        /// <summary>
        /// Returns true if arguments are different.
        /// <para>See:<seealso cref="Equals(Panel)"/>.</para>
        /// </summary>
        public static bool operator != (Panel left, Panel right) => left != null && !left.Equals(right);

    }
}<|MERGE_RESOLUTION|>--- conflicted
+++ resolved
@@ -8,10 +8,6 @@
 using MathNet.Numerics.LinearAlgebra.Double;
 using Material.Concrete;
 using Material.Concrete.Biaxial;
-<<<<<<< HEAD
-using Material.Reinforcement;
-=======
->>>>>>> 7fa6f1ed
 using Material.Reinforcement.Biaxial;
 using MathNet.Numerics;
 using OnPlaneComponents;
@@ -29,10 +25,7 @@
 		// Auxiliary fields
 		private Matrix<double> _transMatrix, _localStiffness;
 		private Vector<double> _localForces;
-<<<<<<< HEAD
-=======
 		protected Vector<double> GlobalForces;
->>>>>>> 7fa6f1ed
 
         /// <summary>
         /// Get <see cref="PanelGeometry"/> of this.
@@ -70,11 +63,6 @@
         public Node Grip4 { get; }
 
         /// <summary>
-<<<<<<< HEAD
-		/// Get global stiffness <see cref="Matrix"/>.
-		/// </summary>
-		public virtual Matrix<double> GlobalStiffness => TransformationMatrix.Transpose() * LocalStiffness * TransformationMatrix;
-=======
         /// Get transformation <see cref="Matrix"/>.
         /// </summary>
         private Matrix<double> TransformationMatrix => _transMatrix ?? CalculateTransformationMatrix();
@@ -92,7 +80,6 @@
 		/// Get global stiffness <see cref="Matrix"/>.
 		/// </summary>
         public virtual Matrix<double> GlobalStiffness => TransformationMatrix.Transpose() * LocalStiffness * TransformationMatrix;
->>>>>>> 7fa6f1ed
 
         /// <summary>
         /// Get/set global displacement <see cref="Vector"/>.
@@ -102,16 +89,12 @@
         /// <summary>
         /// Get local force <see cref="Vector"/>.
         /// </summary>
-<<<<<<< HEAD
-        public virtual Vector<double> Forces => TransformationMatrix.Transpose() * _localForces;
-=======
         private Vector<double> LocalForces => _localForces ?? CalculateLocalForces();
 
         /// <summary>
         /// Get global force <see cref="Vector"/>.
         /// </summary>
         public virtual Vector<double> Forces => GlobalForces ?? CalculateGlobalForces();
->>>>>>> 7fa6f1ed
 
         /// <summary>
         /// Get average <see cref="StressState"/>.
@@ -122,52 +105,6 @@
 	        {
 		        // Get the dimensions as a vector
 		        var lsV = Vector<double>.Build.DenseOfArray(Geometry.EdgeLengths);
-<<<<<<< HEAD
-
-		        // Calculate the shear stresses
-		        var tau = _localForces / (lsV * Geometry.Width);
-
-		        // Calculate the average stress
-		        double tauAvg = (-tau[0] + tau[1] - tau[2] + tau[3]) / 4;
-
-		        return new StressState(0, 0, tauAvg);
-	        }
-        }
-
-		/// <summary>
-		/// Get average concrete <see cref="PrincipalStressState"/>.
-		/// </summary>
-		public virtual PrincipalStressState ConcretePrincipalStresses
-		{
-			get
-			{
-				double sig2;
-
-				// Get shear stress
-				var tau = AverageStresses.TauXY;
-
-				// Get steel strengths
-				double
-					fyx = Reinforcement?.DirectionX?.Steel?.YieldStress ?? 0,
-					fyy = Reinforcement?.DirectionY?.Steel?.YieldStress ?? 0;
-
-				if (fyx.Approx(fyy))
-					sig2 = -2 * tau.Abs();
-
-				else
-				{
-					// Get relation of steel strengths
-					var rLambda = Math.Sqrt(fyx / fyy);
-					sig2 = -tau.Abs() * (rLambda + 1 / rLambda);
-				}
-
-				var theta1 = tau >= 0 ? Constants.PiOver4 : -Constants.PiOver4;
-
-				return new PrincipalStressState(0, sig2, theta1);
-			}
-		}
-        
-=======
 
 		        // Calculate the shear stresses
 		        var tau = LocalForces / (lsV * Geometry.Width);
@@ -212,7 +149,6 @@
 	        }
         }
 
->>>>>>> 7fa6f1ed
         /// <summary>
         /// Get average <see cref="PrincipalStressState"/>.
         /// </summary>
@@ -226,26 +162,13 @@
         /// <summary>
         /// Get the DoF index of panel <see cref="Grips"/>.
         /// </summary>
-        public override int[] DoFIndex => Indexes ?? GlobalIndexes(Grips);
+        public override int[] DoFIndex => _globalIndexes ?? GlobalIndexes(Grips);
 
 		/// <summary>
         /// Get absolute maximum panel force.
         /// </summary>
         public double MaxForce => Forces.AbsoluteMaximum();
 
-<<<<<<< HEAD
-		/// <summary>
-		/// Get transformation <see cref="Matrix"/>.
-		/// </summary>
-		private Matrix<double> TransformationMatrix => _transMatrix ?? CalculateTransformationMatrix();
-
-		/// <summary>
-		/// Get/set local stiffness <see cref="Matrix"/>.
-		/// </summary>
-		private Matrix<double> LocalStiffness => _localStiffness ?? CalculateStiffness();
-
-=======
->>>>>>> 7fa6f1ed
         /// <summary>
         /// Base panel object.
         /// </summary>
@@ -407,11 +330,7 @@
 	        : this (objectId, number, nodes, new Vertices(vertices, unit), Length.From(width, unit), concreteParameters, model, reinforcement)
         {
         }
-<<<<<<< HEAD
-        
-=======
-
->>>>>>> 7fa6f1ed
+
         /// <summary>
         /// Set panel displacements from global displacement vector.
         /// </summary>
@@ -464,22 +383,6 @@
         /// </summary>
         private Matrix<double> CalculateTransformationMatrix()
         {
-<<<<<<< HEAD
-	        // Set displacements
-	        if (globalDisplacements != null)
-		        SetDisplacements(globalDisplacements);
-
-	        // Calculate local forces
-	        _localForces = CalculateForces();
-        }
-
-        /// <summary>
-        /// Calculate transformation matrix
-        /// </summary>
-        private Matrix<double> CalculateTransformationMatrix()
-        {
-=======
->>>>>>> 7fa6f1ed
             // Get the transformation matrix
             // Direction cosines
             var (m1, n1) = Geometry.Edge1.Angle.DirectionCosines();
@@ -497,7 +400,6 @@
             });
 
             return _transMatrix;
-<<<<<<< HEAD
         }
 
         /// <summary>
@@ -512,22 +414,6 @@
         }
 
         /// <summary>
-=======
-        }
-
-        /// <summary>
-        /// Calculate panel stiffness
-        /// </summary>
-        private Matrix<double> CalculateStiffness()
-        {
-            // If the panel is rectangular
-            _localStiffness = Geometry.Rectangular ? RectangularPanelStiffness() : NonRectangularPanelStiffness();
-
-            return _localStiffness;
-        }
-
-        /// <summary>
->>>>>>> 7fa6f1ed
         /// Calculate panel stiffness if panel is rectangular.
         /// <para>See: <seealso cref="PanelGeometry.Rectangular"/></para>
         /// </summary>
@@ -660,11 +546,7 @@
         /// <summary>
         /// Calculate panel local forces.
         /// </summary>
-<<<<<<< HEAD
-        private Vector<double> CalculateForces()
-=======
         private Vector<double> CalculateLocalForces()
->>>>>>> 7fa6f1ed
         {
             // Get the parameters
             var up = Displacements;
@@ -675,14 +557,6 @@
             var ul = T * up;
 
             // Calculate the vector of forces
-<<<<<<< HEAD
-            var fl = Kl * ul;
-
-            // Aproximate small values to zero
-            fl.CoerceZero(0.000001);
-
-            return fl;
-=======
             _localForces = Kl * ul;
 
             // Aproximate small values to zero
@@ -710,7 +584,6 @@
             // Set displacements
             if (globalDisplacements != null)
                 SetDisplacements(globalDisplacements);
->>>>>>> 7fa6f1ed
         }
 
         /// <summary>
@@ -733,11 +606,7 @@
         public static Panel Read(AnalysisType analysisType, ObjectId objectId, int number, Node grip1, Node grip2, Node grip3, Node grip4, Vertices vertices, double width, Parameters concreteParameters, ConstitutiveModel model, WebReinforcement reinforcement = null, LengthUnit unit = LengthUnit.Millimeter) => 
 	        analysisType is AnalysisType.Linear 
 		        ? new Panel(objectId, number, grip1, grip2, grip3, grip4, vertices, width, concreteParameters, model, reinforcement, unit) 
-<<<<<<< HEAD
-		        : new NonLinearPanel(objectId, number, grip1, grip2, grip3, grip4, vertices, width, concreteParameters, model, reinforcement, unit);
-=======
 		        : new NLPanel(objectId, number, grip1, grip2, grip3, grip4, vertices, width, concreteParameters, model, reinforcement, unit);
->>>>>>> 7fa6f1ed
 
         /// <summary>
         /// Return a panel object based on type of analysis.
@@ -759,11 +628,7 @@
         public static Panel Read(AnalysisType analysisType, ObjectId objectId, int number, Node grip1, Node grip2, Node grip3, Node grip4, IEnumerable<Point3d> vertices, double width, Parameters concreteParameters, ConstitutiveModel model, WebReinforcement reinforcement = null, LengthUnit unit = LengthUnit.Millimeter) => 
 	        analysisType is AnalysisType.Linear 
 		        ? new Panel(objectId, number, grip1, grip2, grip3, grip4, vertices, width, concreteParameters, model, reinforcement, unit) 
-<<<<<<< HEAD
-		        : new NonLinearPanel(objectId, number, grip1, grip2, grip3, grip4, vertices, width, concreteParameters, model, reinforcement, unit);
-=======
 		        : new NLPanel(objectId, number, grip1, grip2, grip3, grip4, vertices, width, concreteParameters, model, reinforcement, unit);
->>>>>>> 7fa6f1ed
 
         /// <summary>
         /// Return a panel object based on type of analysis.
@@ -782,11 +647,7 @@
         public static Panel Read(AnalysisType analysisType, ObjectId objectId, int number, IEnumerable<Node> nodes, IEnumerable<Point3d> vertices, double width, Parameters concreteParameters, ConstitutiveModel model, WebReinforcement reinforcement = null, LengthUnit unit = LengthUnit.Millimeter) => 
 	        analysisType is AnalysisType.Linear 
 		        ? new Panel(objectId, number, nodes, vertices, width, concreteParameters, model, reinforcement, unit) 
-<<<<<<< HEAD
-		        : new NonLinearPanel(objectId, number, nodes, vertices, width, concreteParameters, model, reinforcement, unit);
-=======
 		        : new NLPanel(objectId, number, nodes, vertices, width, concreteParameters, model, reinforcement, unit);
->>>>>>> 7fa6f1ed
 
         /// <summary>
         /// Returns true if <paramref name="other"/>'s <see cref="Geometry"/> is equal.
